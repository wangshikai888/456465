import { WebSocket, RawData } from 'ws';
import * as crypto from "crypto";
import { faucetConfig, PoWHashAlgo } from '../common/FaucetConfig';
import { PoWSession, PoWSessionStatus } from './PoWSession';
import { AddressMark, FaucetStore, SessionMark } from '../services/FaucetStore';
import { renderTimespan } from '../utils/DateUtils';
import { isValidGuid } from '../utils/GuidUtils';
import { ClaimTx, EthWeb3Manager } from '../services/EthWeb3Manager';
import { ServiceManager } from '../common/ServiceManager';
import { PoWShareVerification } from './PoWShareVerification';
import { PoWStatusLog, PoWStatusLogLevel } from '../common/PoWStatusLog';
import { weiToEth } from '../utils/ConvertHelpers';
import { FaucetStatus, IFaucetStatus } from '../services/FaucetStatus';
import { EnsWeb3Manager } from '../services/EnsWeb3Manager';
import { FaucetStatsLog } from '../services/FaucetStatsLog';
<<<<<<< HEAD
import { getPoWParamsStr } from '../utils/PoWParamsHelper';
=======
import { PoWRewardLimiter } from '../services/PoWRewardLimiter';
import { CaptchaVerifier } from '../services/CaptchaVerifier';
import { FaucetWebApi } from '../webserv/FaucetWebApi';
>>>>>>> 6a77866b

export class PoWClient {
  private static activeClients: PoWClient[] = [];

  public static sendToAll(action: string, data?: any) {
    this.activeClients.forEach((client) => {
      try {
        client.sendMessage(action, data);
      } catch(ex) {}
    });
  }

  public static getAllClients(): PoWClient[] {
    return this.activeClients;
  }

  public static getClientCount(): number {
    return this.activeClients.length;
  }

  private socket: WebSocket;
  private remoteIp: string;
  private session: PoWSession = null;
  private pingTimer: NodeJS.Timer = null;
  private lastPingPong: Date;
  private statusHash: string;
  private clientVersion: string;

  public constructor(socket: WebSocket, remoteIp: string) {
    this.socket = socket;
    this.remoteIp = remoteIp;
    this.lastPingPong = new Date();

    PoWClient.activeClients.push(this);

    this.socket.on("message", (data, isBinary) => this.onClientMessage(data, isBinary));
    this.socket.on("ping", (data) => {
      this.lastPingPong = new Date();
      if(this.socket)
        this.socket.pong(data)
    });
    this.socket.on("pong", (data) => {
      this.lastPingPong = new Date();
    });
    this.socket.on("error", (err) => {
      ServiceManager.GetService(PoWStatusLog).emitLog(PoWStatusLogLevel.WARNING, "WebSocket error: " + err.toString());
      try {
        if(this.socket)
          this.socket.close();
      } catch(ex) {}
      this.dispose();
    });
    this.socket.on("close", () => {
      this.dispose();
    });
    this.pingClientLoop();
  }

  public getSession(): PoWSession {
    return this.session;
  }

  public setSession(session: PoWSession) {
    this.session = session;
    this.refreshFaucetStatus();
  }

  public getRemoteIP(): string {
    return this.remoteIp;
  }

  public getClientVersion(): string {
    return this.clientVersion;
  }

  private dispose() {
    this.socket = null;

    let clientIdx = PoWClient.activeClients.indexOf(this);
    if(clientIdx !== -1)
      PoWClient.activeClients.splice(clientIdx, 1);

    if(this.pingTimer) {
      clearInterval(this.pingTimer);
      this.pingTimer = null;
    }
    
    if(this.session)
      this.session.setActiveClient(null);
  }

  private killClient(reason?: string) {
    if(!this.socket)
      return;
    try {
      this.sendErrorResponse("CLIENT_KILLED", "Client killed: " + (reason || ""), null, PoWStatusLogLevel.HIDDEN);
      this.socket.close();
    } catch(ex) {}
    this.socket = null;
  }

  private pingClientLoop() {
    this.pingTimer = setInterval(() => {
      if(!this.socket)
        return;
      
      let pingpongTime = Math.floor(((new Date()).getTime() - this.lastPingPong.getTime()) / 1000);
      if(pingpongTime > faucetConfig.powPingTimeout) {
        this.killClient("ping timeout");
        return;
      }
      
      this.socket.ping();
    }, faucetConfig.powPingInterval * 1000);
  }

  public sendMessage(action: string, data?: any, rsp?: any) {
    if(!this.socket)
      return;
    
    let message: any = {
      action: action
    };
    if(data !== undefined)
      message.data = data;
    if(rsp !== undefined)
      message.rsp = rsp;
    
    this.socket.send(JSON.stringify(message));
  }

  private sendErrorResponse(errCode: string, errMessage: string, reqMsg?: any, logLevel?: PoWStatusLogLevel, data?: any) {
    if(!logLevel)
      logLevel = PoWStatusLogLevel.WARNING;
    let logReqMsg = reqMsg && logLevel !== PoWStatusLogLevel.INFO;
    ServiceManager.GetService(PoWStatusLog).emitLog(logLevel, "Returned error to client: [" + errCode + "] " + errMessage + (logReqMsg ? "\n    Message: " + JSON.stringify(reqMsg) : ""));
    
    let resObj: any = {
      code: errCode,
      message: errMessage
    };
    if(data)
      resObj.data = data;
    this.sendMessage("error", resObj, reqMsg ? reqMsg.id : undefined);
  }

  public sendFaucetStatus(status: IFaucetStatus[], hash: string) {
    if(this.statusHash === hash)
      return;
    this.statusHash = hash;
    this.sendMessage("faucetStatus", status);
  }

  public refreshFaucetStatus() {
    let status = ServiceManager.GetService(FaucetStatus).getFaucetStatus(this.clientVersion, this.session);
    this.sendFaucetStatus(status.status, status.hash);
  }

  private onClientMessage(data: RawData, isBinary: boolean) {
    let message;
    try {
      message = JSON.parse(data.toString());
    } catch(ex) {
      this.killClient("invalid message: " + ex.toString());
      return;
    }
    if(!message || typeof message !== "object")
      return;

    switch(message.action) {
      case "getConfig":
        this.onCliGetConfig(message);
        break;
      case "startSession":
        this.onCliStartSession(message);
        break;
      case "resumeSession":
        this.onCliResumeSession(message);
        break;
      case "recoverSession":
        this.onCliRecoverSession(message);
        break;
      case "foundShare":
        this.onCliFoundShare(message);
        break;
      case "verifyResult":
        this.onCliVerifyResult(message);
        break;
      case "closeSession":
        this.onCliCloseSession(message);
        break;
      case "claimRewards":
        this.onCliClaimRewards(message);
        break;
      case "watchClaimTx":
        this.onCliWatchClaimTx(message);
        break;
      default:
        this.sendMessage("error", {
          code: "INVALID_ACTION",
          message: "Unknown action"
        }, message.id);
        break;
    }
  }

  private onCliGetConfig(message: any) {
    let reqId = message.id || undefined;
<<<<<<< HEAD
    let faucetStatus = ServiceManager.GetService(FaucetStatus).getFaucetStatus(this.session);
    this.statusHash = faucetStatus.hash;
    let powParams;
    switch(faucetConfig.powHashAlgo) {
      case PoWHashAlgo.SCRYPT:
        powParams = {
          a: PoWHashAlgo.SCRYPT,
          n: faucetConfig.powScryptParams.cpuAndMemory,
          r: faucetConfig.powScryptParams.blockSize,
          p: faucetConfig.powScryptParams.paralellization,
          l: faucetConfig.powScryptParams.keyLength,
          d: faucetConfig.powScryptParams.difficulty,
        };
        break;
      case PoWHashAlgo.CRYPTONIGHT:
        powParams = {
          a: PoWHashAlgo.CRYPTONIGHT,
          c: faucetConfig.powCryptoNightParams.algo,
          v: faucetConfig.powCryptoNightParams.variant,
          h: faucetConfig.powCryptoNightParams.height,
          d: faucetConfig.powScryptParams.difficulty,
        };
        break;
    }
    this.sendMessage("config", {
      faucetTitle: faucetConfig.faucetTitle,
      faucetStatus: faucetStatus.status,
      faucetImage: faucetConfig.faucetImage,
      faucetHtml: faucetConfig.faucetHomeHtml,
      hcapSiteKey: faucetConfig.hcaptcha ? faucetConfig.hcaptcha.siteKey : null,
      hcapSession: faucetConfig.hcaptcha && faucetConfig.hcaptcha.checkSessionStart,
      hcapClaim: faucetConfig.hcaptcha && faucetConfig.hcaptcha.checkBalanceClaim,
      shareReward: faucetConfig.powShareReward,
      minClaim: faucetConfig.claimMinAmount,
      maxClaim: faucetConfig.claimMaxAmount,
      powTimeout: faucetConfig.powSessionTimeout,
      claimTimeout: faucetConfig.claimSessionTimeout,
      powParams: powParams,
      powNonceCount: faucetConfig.powNonceCount,
      resolveEnsNames: !!faucetConfig.ensResolver,
      ethTxExplorerLink: faucetConfig.ethTxExplorerLink,
    }, reqId);
=======
    if(message.data && message.data.version)
      this.clientVersion = message.data.version;

    let clientFaucetConfig = ServiceManager.GetService(FaucetWebApi).getFaucetConfig(this);
    this.statusHash = clientFaucetConfig.faucetStatusHash;

    this.sendMessage("config", clientFaucetConfig, reqId);
>>>>>>> 6a77866b
  }

  private async onCliStartSession(message: any) {
    let reqId = message.id || undefined;

    if(this.session)
      return this.sendErrorResponse("INVALID_REQUEST", "Duplicate Session", message);
    if(typeof message.data !== "object" || !message.data)
      return this.sendErrorResponse("INVALID_REQUEST", "Invalid request", message);

    if(faucetConfig.captchas && faucetConfig.captchas.checkSessionStart) {
      if(!message.data.token)
        return this.sendErrorResponse("INVALID_CAPTCHA", "Captcha check required to start new session", message, PoWStatusLogLevel.INFO);
      let tokenValidity = await ServiceManager.GetService(CaptchaVerifier).verifyToken(message.data.token, this.remoteIp);
      if(!tokenValidity)
        return this.sendErrorResponse("INVALID_CAPTCHA", "Captcha verification failed", message, PoWStatusLogLevel.INFO);
    }

    if(faucetConfig.concurrentSessions > 0 && PoWSession.getConcurrentSessionCount(this.remoteIp) >= faucetConfig.concurrentSessions)
      return this.sendErrorResponse("CONCURRENCY_LIMIT", "Concurrent session limit reached", message, PoWStatusLogLevel.INFO);

    let targetAddr: string = message.data.addr;
    if(typeof targetAddr === "string" && targetAddr.match(/^[-a-zA-Z0-9@:%._\+~#=]{1,256}\.eth$/) && faucetConfig.ensResolver) {
      try {
        targetAddr = await ServiceManager.GetService(EnsWeb3Manager).resolveEnsName(targetAddr);
      } catch(ex) {
        return this.sendErrorResponse("INVALID_ENSNAME", "Could not resolve ENS Name '" + targetAddr + "': " + ex.toString(), message, PoWStatusLogLevel.INFO);
      }
    }

    if(typeof targetAddr !== "string" || !targetAddr.match(/^0x[0-9a-f]{40}$/i) || targetAddr.match(/^0x0{40}$/i))
      return this.sendErrorResponse("INVALID_ADDR", "Invalid target address: " + targetAddr, message, PoWStatusLogLevel.INFO);

    let addressMarks = ServiceManager.GetService(FaucetStore).getAddressMarks(targetAddr);
    if(addressMarks.indexOf(AddressMark.USED) !== -1)
      return this.sendErrorResponse("INVALID_ADDR", "Cannot start session for " + targetAddr + " (please wait " + renderTimespan(faucetConfig.claimAddrCooldown) + " between requests)", message, PoWStatusLogLevel.INFO);
    else if(addressMarks.length > 0)
      return this.sendErrorResponse("INVALID_ADDR", "Cannot start session for " + targetAddr + " (" + addressMarks.join(",") + ")", message, PoWStatusLogLevel.INFO);
    
    if(typeof faucetConfig.claimAddrMaxBalance === "number") {
      let walletBalance: number;
      try {
        walletBalance = await ServiceManager.GetService(EthWeb3Manager).getWalletBalance(targetAddr);
      } catch(ex) {
        return this.sendErrorResponse("BALANCE_ERROR", "Could not get balance of Wallet " + targetAddr + ": " + ex.toString(), message);
      }
      if(walletBalance > faucetConfig.claimAddrMaxBalance)
        return this.sendErrorResponse("BALANCE_LIMIT", "You're already holding " + (Math.round(weiToEth(walletBalance)*1000)/1000) + " " + faucetConfig.faucetCoinSymbol + " in your wallet. Please give others a chance to get some funds too.", message, PoWStatusLogLevel.INFO);
    }

    if(faucetConfig.claimAddrDenyContract) {
      try {
        if(await ServiceManager.GetService(EthWeb3Manager).checkIsContract(targetAddr)) {
          return this.sendErrorResponse("INVALID_ADDR", "Cannot start session for " + targetAddr + " (address is a contract)", message, PoWStatusLogLevel.INFO);
        }
      } catch(ex) {
        return this.sendErrorResponse("BALANCE_ERROR", "Could not check contract status of wallet " + targetAddr + ": " + ex.toString(), message);
      }
    }
    
    ServiceManager.GetService(FaucetStore).setAddressMark(targetAddr, AddressMark.USED);

    // create new session
    let session = new PoWSession(this, targetAddr);

    this.sendMessage("ok", {
      sessionId: session.getSessionId(),
      startTime: Math.floor(session.getStartTime().getTime() / 1000),
      preimage: session.getPreImage(),
      targetAddr: targetAddr,
      recovery: session.getSignedSession(),
    }, reqId);
  }

  private onCliResumeSession(message: any) {
    let reqId = message.id || undefined;

    if(this.session)
      return this.sendErrorResponse("INVALID_REQUEST", "Duplicate Session", message);
    if(typeof message.data !== "object" || !message.data) 
      return this.sendErrorResponse("INVALID_REQUEST", "Invalid request", message);

    let sessionId: string = message.data.sessionId;
    let session: PoWSession;
    if(!isValidGuid(sessionId))
      return this.sendErrorResponse("INVALID_SESSIONID", "Invalid session id: " + sessionId, message);

    if(!(session = PoWSession.getSession(sessionId))) {
      if((session = PoWSession.getClosedSession(sessionId))) {
        let sessClaim: any = null;
        // check if closed session is claimable and return claim token if so
        if(session.isClaimable() && ServiceManager.GetService(FaucetStore).getSessionMarks(session.getSessionId(), []).indexOf(SessionMark.CLAIMED) === -1) {
          sessClaim = {
            balance: session.getBalance(),
            token: session.getSignedSession(),
          };
        }
        return this.sendErrorResponse("SESSION_CLOSED", "Session has been closed.", message, PoWStatusLogLevel.INFO, sessClaim);
      }
      else
        return this.sendErrorResponse("INVALID_SESSIONID", "Unknown session id: " + sessionId, message, PoWStatusLogLevel.INFO);
    }
    

    if(faucetConfig.concurrentSessions > 0 && PoWSession.getConcurrentSessionCount(this.remoteIp, session) >= faucetConfig.concurrentSessions)
      return this.sendErrorResponse("CONCURRENCY_LIMIT", "Concurrent session limit reached", message, PoWStatusLogLevel.INFO);

    let client: PoWClient;
    if((client = session.getActiveClient())) {
      client.setSession(null);
      client.sendMessage("sessionKill", {
        level: "client",
        message: "session resumed from another client",
        token: null
      });
    }

    session.setActiveClient(this);
    this.session = session;
    this.sendMessage("ok", {
      lastNonce: session.getLastNonce(),
    }, reqId);
  }

  private onCliRecoverSession(message: any) {
    let reqId = message.id || undefined;

    if(this.session)
      return this.sendErrorResponse("INVALID_REQUEST", "Duplicate Session", message);
    if(typeof message.data !== "string" || !message.data)
      return this.sendErrorResponse("INVALID_REQUEST", "Invalid request", message);

    let sessionSplit = message.data.split("|", 2);
    let sessionStr = sessionSplit[0];

    let sessionHash = crypto.createHash("sha256");
    sessionHash.update(faucetConfig.faucetSecret + "\r\n");
    sessionHash.update(sessionStr);

    if(!sessionStr || sessionSplit[1] !== sessionHash.digest('base64'))
      return this.sendErrorResponse("INVALID_DATA", "Invalid recovery data", message);

    let sessionInfo = JSON.parse(Buffer.from(sessionStr, 'base64').toString("utf8"));
    if(PoWSession.getSession(sessionInfo.id))
      return this.sendErrorResponse("DUPLICATE_SESSION", "Session does already exist and cannot be recovered", message);

    if(faucetConfig.concurrentSessions > 0 && PoWSession.getConcurrentSessionCount(this.remoteIp) >= faucetConfig.concurrentSessions)
      return this.sendErrorResponse("CONCURRENCY_LIMIT", "Concurrent session limit reached", message, PoWStatusLogLevel.INFO);

    let startTime = new Date(sessionInfo.startTime * 1000);
    if(faucetConfig.claimSessionTimeout && ((new Date()).getTime() - startTime.getTime()) / 1000 > faucetConfig.claimSessionTimeout)
      return this.sendErrorResponse("SESSION_TIMEOUT", "Session is too old to recover (timeout)", message);
    let sessionMarks = ServiceManager.GetService(FaucetStore).getSessionMarks(sessionInfo.id, []);
    if(sessionMarks.length > 0)
      return this.sendErrorResponse("INVALID_SESSION", "Session cannot be recovered (" + sessionMarks.join(",") + ")", message);

    let session = new PoWSession(this, sessionInfo.targetAddr, {
      id: sessionInfo.id,
      startTime: startTime,
      preimage: sessionInfo.preimage,
      balance: sessionInfo.balance,
      nonce: sessionInfo.nonce,
    });
    this.sendMessage("ok", null, reqId);
  }

  private onCliFoundShare(message: any) {
    let reqId = message.id || undefined;

    if(!this.session)
      return this.sendErrorResponse("SESSION_NOT_FOUND", "No active session found", message);
    if(typeof message.data !== "object" || !message.data)
      return this.sendErrorResponse("INVALID_SHARE", "Invalid share data", message);
    
    let shareData: {
      nonces: number[];
      params: string;
      hashrate: number;
    } = message.data;

<<<<<<< HEAD
    if(shareData.params !== getPoWParamsStr()) 
      return this.sendErrorResponse("INVALID_SHARE", "Invalid share params", reqId);
=======
    let powParamsStr = faucetConfig.powScryptParams.cpuAndMemory +
      "|" + faucetConfig.powScryptParams.blockSize +
      "|" + faucetConfig.powScryptParams.paralellization +
      "|" + faucetConfig.powScryptParams.keyLength +
      "|" + faucetConfig.powScryptParams.difficulty;

    if(shareData.params !== powParamsStr) 
      return this.sendErrorResponse("INVALID_SHARE", "Invalid share params", message);
>>>>>>> 6a77866b
    if(shareData.nonces.length !== faucetConfig.powNonceCount)
      return this.sendErrorResponse("INVALID_SHARE", "Invalid nonce count", message);
    
    let lastNonce = this.session.getLastNonce();
    for(let i = 0; i < shareData.nonces.length; i++) {
      if(shareData.nonces[i] <= lastNonce)
        return this.sendErrorResponse("INVALID_SHARE", "Nonce too low", message);
      lastNonce = shareData.nonces[i];
    }
    this.session.setLastNonce(lastNonce);
    if(shareData.hashrate)
      this.session.reportHashRate(shareData.hashrate);
    this.session.resetMissedVerifications();
    
    if(faucetConfig.powHashrateHardLimit > 0) {
      let sessionAge = Math.floor(((new Date()).getTime() - this.session.getStartTime().getTime()) / 1000);
      let nonceLimit = (sessionAge + 30) * faucetConfig.powHashrateHardLimit;
      if(lastNonce > nonceLimit)
        return this.sendErrorResponse("HASHRATE_LIMIT", "Nonce too high (did you evade the hashrate limit?) " + sessionAge + "/" + nonceLimit, message);
    }

    let shareVerification = new PoWShareVerification(this.session, shareData.nonces);
    shareVerification.startVerification().then((result) => {
      if(!result.isValid)
        this.sendErrorResponse("WRONG_SHARE", "Share verification failed", message);
      else {
        if(reqId)
          this.sendMessage("ok", null, reqId);
        
        let faucetStats = ServiceManager.GetService(FaucetStatsLog);
        faucetStats.statShareCount++;
        faucetStats.statShareRewards += result.reward;
        faucetStats.statVerifyCount += shareVerification.getMinerVerifyCount();
        faucetStats.statVerifyMisses += shareVerification.getMinerVerifyMisses();
      }
    }, () => {
      if(this.session)
        this.sendErrorResponse("VERIFY_FAILED", "Share verification error", message);
    });
  }
  
  private onCliVerifyResult(message: any) {
    if(!this.session)
      return this.sendErrorResponse("SESSION_NOT_FOUND", "No active session found");
    if(typeof message.data !== "object" || !message.data)
      return this.sendErrorResponse("INVALID_VERIFYRESULT", "Invalid verification result data");

    let verifyRes: {
      shareId: string;
      isValid: boolean;
    } = message.data;

    let verifyValid = PoWShareVerification.processVerificationResult(verifyRes.shareId, this.session.getSessionId(), verifyRes.isValid);
    let verifyReward: number;
    if(verifyValid && this.session && (verifyReward = ServiceManager.GetService(PoWRewardLimiter).getVerificationReward(this.session)) > 0) {
      this.session.addBalance(verifyReward);

      let faucetStats = ServiceManager.GetService(FaucetStatsLog);
      faucetStats.statVerifyReward += verifyReward;

      this.sendMessage("updateBalance", {
        balance: this.session.getBalance(),
        recovery: this.session.getSignedSession(),
        reason: "valid verification"
      });
    }
  }

  private onCliCloseSession(message: any) {
    let reqId = message.id || undefined;

    if(!this.session) 
      return this.sendErrorResponse("SESSION_NOT_FOUND", "No active session found", message);

    let session = this.session;
    this.session.closeSession(true, true);

    let claimToken = session.isClaimable() ? session.getSignedSession() : null;
    this.sendMessage("ok", {
      claimable: session.isClaimable(),
      token: claimToken
    }, reqId);
  }

  private async onCliClaimRewards(message: any) {
    let reqId = message.id || undefined;

    if(typeof message.data !== "object" || !message.data || !message.data.token)
      return this.sendErrorResponse("INVALID_CLAIM", "Invalid claim token (missing)", message);

    if(faucetConfig.captchas && faucetConfig.captchas.checkBalanceClaim) {
      if(!message.data.captcha) 
        return this.sendErrorResponse("INVALID_CAPTCHA", "Captcha check required to claim rewards", message, PoWStatusLogLevel.INFO);
      let tokenValidity = ServiceManager.GetService(CaptchaVerifier).verifyToken(message.data.captcha, this.remoteIp);
      if(!tokenValidity)
        return this.sendErrorResponse("INVALID_CAPTCHA", "Captcha verification failed", message, PoWStatusLogLevel.INFO);
    }

    let sessionSplit = message.data.token.split("|", 2);
    let sessionStr = sessionSplit[0];

    let sessionHash = crypto.createHash("sha256");
    sessionHash.update(faucetConfig.faucetSecret + "\r\n");
    sessionHash.update(sessionStr);

    if(!sessionStr || sessionSplit[1] !== sessionHash.digest('base64')) 
      return this.sendErrorResponse("INVALID_CLAIM", "Invalid claim token (verification failed)", message);

    let sessionInfo = JSON.parse(Buffer.from(sessionStr, 'base64').toString("utf8"));
    if(!sessionInfo.claimable)
      return this.sendErrorResponse("INVALID_CLAIM", "Invalid claim token (not claimable)", message);

    var startTime = new Date(sessionInfo.startTime * 1000);
    if(faucetConfig.claimSessionTimeout && ((new Date()).getTime() - startTime.getTime()) / 1000 > faucetConfig.claimSessionTimeout)
      return this.sendErrorResponse("INVALID_CLAIM", "Invalid claim token (expired)", message);

    let sessionMarks = ServiceManager.GetService(FaucetStore).getSessionMarks(sessionInfo.id, [SessionMark.CLOSED]);
    if(sessionMarks.length > 0) 
      return this.sendErrorResponse("INVALID_CLAIM", "Session is not allowed to claim (" + sessionMarks.join(",") + ")", message);

    ServiceManager.GetService(FaucetStore).setSessionMark(sessionInfo.id, SessionMark.CLAIMED);

    let closedSession = PoWSession.getClosedSession(sessionInfo.id);
    if(closedSession)
      closedSession.setSessionStatus(PoWSessionStatus.CLAIMED);

    let claimTx = ServiceManager.GetService(EthWeb3Manager).addClaimTransaction(sessionInfo.targetAddr, sessionInfo.balance, sessionInfo.id);
    claimTx.once("confirmed", () => {
      let faucetStats = ServiceManager.GetService(FaucetStatsLog);
      faucetStats.statClaimCount++;
      faucetStats.statClaimRewards += sessionInfo.balance;
    });
    this.bindClaimTxEvents(claimTx);
    this.sendMessage("ok", null, reqId);
  }

  private onCliWatchClaimTx(message: any) {
    let reqId = message.id || undefined;
    if(typeof message.data !== "object" || !message.data || !message.data.sessionId)
      return this.sendErrorResponse("INVALID_WATCHCLAIM", "Invalid watch claim request", message);

    let claimTx = ServiceManager.GetService(EthWeb3Manager).getClaimTransaction(message.data.sessionId);
    if(!claimTx)
      return this.sendErrorResponse("CLAIM_NOT_FOUND", "Claim transaction not found in queue", message);
    
    this.bindClaimTxEvents(claimTx);
    this.sendMessage("ok", null, reqId);
  }

  private bindClaimTxEvents(claimTx: ClaimTx) {
    claimTx.once("confirmed", () => {
      this.sendMessage("claimTx", {
        session: claimTx.session,
        txHash: claimTx.txhash,
        txBlock: claimTx.txblock
      });
    });
    claimTx.once("failed", () => {
      this.sendMessage("claimTx", {
        session: claimTx.session,
        error: claimTx.failReason
      });
    });
  }

}<|MERGE_RESOLUTION|>--- conflicted
+++ resolved
@@ -13,13 +13,10 @@
 import { FaucetStatus, IFaucetStatus } from '../services/FaucetStatus';
 import { EnsWeb3Manager } from '../services/EnsWeb3Manager';
 import { FaucetStatsLog } from '../services/FaucetStatsLog';
-<<<<<<< HEAD
-import { getPoWParamsStr } from '../utils/PoWParamsHelper';
-=======
 import { PoWRewardLimiter } from '../services/PoWRewardLimiter';
 import { CaptchaVerifier } from '../services/CaptchaVerifier';
 import { FaucetWebApi } from '../webserv/FaucetWebApi';
->>>>>>> 6a77866b
+import { getPoWParamsStr } from '../utils/PoWParamsHelper';
 
 export class PoWClient {
   private static activeClients: PoWClient[] = [];
@@ -228,50 +225,6 @@
 
   private onCliGetConfig(message: any) {
     let reqId = message.id || undefined;
-<<<<<<< HEAD
-    let faucetStatus = ServiceManager.GetService(FaucetStatus).getFaucetStatus(this.session);
-    this.statusHash = faucetStatus.hash;
-    let powParams;
-    switch(faucetConfig.powHashAlgo) {
-      case PoWHashAlgo.SCRYPT:
-        powParams = {
-          a: PoWHashAlgo.SCRYPT,
-          n: faucetConfig.powScryptParams.cpuAndMemory,
-          r: faucetConfig.powScryptParams.blockSize,
-          p: faucetConfig.powScryptParams.paralellization,
-          l: faucetConfig.powScryptParams.keyLength,
-          d: faucetConfig.powScryptParams.difficulty,
-        };
-        break;
-      case PoWHashAlgo.CRYPTONIGHT:
-        powParams = {
-          a: PoWHashAlgo.CRYPTONIGHT,
-          c: faucetConfig.powCryptoNightParams.algo,
-          v: faucetConfig.powCryptoNightParams.variant,
-          h: faucetConfig.powCryptoNightParams.height,
-          d: faucetConfig.powScryptParams.difficulty,
-        };
-        break;
-    }
-    this.sendMessage("config", {
-      faucetTitle: faucetConfig.faucetTitle,
-      faucetStatus: faucetStatus.status,
-      faucetImage: faucetConfig.faucetImage,
-      faucetHtml: faucetConfig.faucetHomeHtml,
-      hcapSiteKey: faucetConfig.hcaptcha ? faucetConfig.hcaptcha.siteKey : null,
-      hcapSession: faucetConfig.hcaptcha && faucetConfig.hcaptcha.checkSessionStart,
-      hcapClaim: faucetConfig.hcaptcha && faucetConfig.hcaptcha.checkBalanceClaim,
-      shareReward: faucetConfig.powShareReward,
-      minClaim: faucetConfig.claimMinAmount,
-      maxClaim: faucetConfig.claimMaxAmount,
-      powTimeout: faucetConfig.powSessionTimeout,
-      claimTimeout: faucetConfig.claimSessionTimeout,
-      powParams: powParams,
-      powNonceCount: faucetConfig.powNonceCount,
-      resolveEnsNames: !!faucetConfig.ensResolver,
-      ethTxExplorerLink: faucetConfig.ethTxExplorerLink,
-    }, reqId);
-=======
     if(message.data && message.data.version)
       this.clientVersion = message.data.version;
 
@@ -279,7 +232,6 @@
     this.statusHash = clientFaucetConfig.faucetStatusHash;
 
     this.sendMessage("config", clientFaucetConfig, reqId);
->>>>>>> 6a77866b
   }
 
   private async onCliStartSession(message: any) {
@@ -460,19 +412,8 @@
       hashrate: number;
     } = message.data;
 
-<<<<<<< HEAD
     if(shareData.params !== getPoWParamsStr()) 
-      return this.sendErrorResponse("INVALID_SHARE", "Invalid share params", reqId);
-=======
-    let powParamsStr = faucetConfig.powScryptParams.cpuAndMemory +
-      "|" + faucetConfig.powScryptParams.blockSize +
-      "|" + faucetConfig.powScryptParams.paralellization +
-      "|" + faucetConfig.powScryptParams.keyLength +
-      "|" + faucetConfig.powScryptParams.difficulty;
-
-    if(shareData.params !== powParamsStr) 
       return this.sendErrorResponse("INVALID_SHARE", "Invalid share params", message);
->>>>>>> 6a77866b
     if(shareData.nonces.length !== faucetConfig.powNonceCount)
       return this.sendErrorResponse("INVALID_SHARE", "Invalid nonce count", message);
     
