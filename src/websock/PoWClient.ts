import { WebSocket, RawData } from 'ws';
import * as crypto from "crypto";
import { faucetConfig, PoWHashAlgo } from '../common/FaucetConfig';
import { IPoWSessionRecoveryInfo, PoWSession, PoWSessionStatus } from './PoWSession';
import { AddressMark, FaucetStoreDB, SessionMark } from '../services/FaucetStoreDB';
import { renderTimespan } from '../utils/DateUtils';
import { isValidGuid } from '../utils/GuidUtils';
import { EthWalletManager } from '../services/EthWalletManager';
import { ServiceManager } from '../common/ServiceManager';
import { PoWShareVerification } from './PoWShareVerification';
import { FaucetProcess, FaucetLogLevel } from '../common/FaucetProcess';
import { FaucetStatus, IFaucetStatus } from '../services/FaucetStatus';
import { EnsResolver } from '../services/EnsResolver';
import { FaucetStatsLog } from '../services/FaucetStatsLog';
import { PoWRewardLimiter } from '../services/PoWRewardLimiter';
import { CaptchaVerifier } from '../services/CaptchaVerifier';
import { FaucetWebApi } from '../webserv/FaucetWebApi';
import { IIPInfo, IPInfoResolver } from '../services/IPInfoResolver';
import { PoWOutflowLimiter } from '../services/PoWOutflowLimiter';
<<<<<<< HEAD
import { getPoWParamsStr } from '../utils/PoWParamsHelper';
=======
import { ClaimTx, ClaimTxEvents, EthClaimManager } from '../services/EthClaimManager';
>>>>>>> cce62030

interface PoWClientClaimTxSubscription {
  claimTx: ClaimTx;
  fns: {[key: string]: () => void};
}

export class PoWClient {
  private static activeClients: PoWClient[] = [];

  public static sendToAll(action: string, data?: any) {
    this.activeClients.forEach((client) => {
      try {
        client.sendMessage(action, data);
      } catch(ex) {}
    });
  }

  public static getAllClients(): PoWClient[] {
    return this.activeClients;
  }

  public static getClientCount(): number {
    return this.activeClients.length;
  }

  private socket: WebSocket;
  private remoteIp: string;
  private session: PoWSession = null;
  private pingTimer: NodeJS.Timer = null;
  private lastPingPong: Date;
  private statusHash: string;
  private clientVersion: string;
  private subscribedClaimTxs: PoWClientClaimTxSubscription[] = [];

  public constructor(socket: WebSocket, remoteIp: string) {
    this.socket = socket;
    if(remoteIp.match(/^::ffff:/))
      remoteIp = remoteIp.substring(7);
    this.remoteIp = remoteIp;
    this.lastPingPong = new Date();

    PoWClient.activeClients.push(this);

    this.socket.on("message", (data, isBinary) => this.onClientMessage(data, isBinary));
    this.socket.on("ping", (data) => {
      this.lastPingPong = new Date();
      if(this.socket)
        this.socket.pong(data)
    });
    this.socket.on("pong", (data) => {
      this.lastPingPong = new Date();
    });
    this.socket.on("error", (err) => {
      ServiceManager.GetService(FaucetProcess).emitLog(FaucetLogLevel.WARNING, "WebSocket error: " + err.toString());
      try {
        if(this.socket)
          this.socket.close();
      } catch(ex) {}
      this.dispose("client error");
    });
    this.socket.on("close", () => {
      this.dispose("client closed");
    });
    this.pingClientLoop();
  }

  public isReady(): boolean {
    return !!this.socket;
  }

  public getSession(): PoWSession {
    return this.session;
  }

  public setSession(session: PoWSession) {
    this.session = session;
    setTimeout(() => this.refreshFaucetStatus(), 100);
  }

  public getRemoteIP(): string {
    return this.remoteIp;
  }

  public getClientVersion(): string {
    return this.clientVersion;
  }

  private dispose(reason: string) {
    this.socket = null;

    let clientIdx = PoWClient.activeClients.indexOf(this);
    if(clientIdx !== -1)
      PoWClient.activeClients.splice(clientIdx, 1);

    if(this.pingTimer) {
      clearInterval(this.pingTimer);
      this.pingTimer = null;
    }
    
    if(this.session)
      this.session.setActiveClient(null, reason);

    if(this.subscribedClaimTxs.length > 0) {
      for(let i = 0; i < this.subscribedClaimTxs.length; i++) {
        this.unbindClaimTxEvents(this.subscribedClaimTxs[i]);
      }
    }
  }

  private killClient(reason?: string) {
    if(!this.socket)
      return;
    try {
      this.sendErrorResponse("CLIENT_KILLED", "Client killed: " + (reason || ""), null, FaucetLogLevel.HIDDEN);
      this.socket.close();
    } catch(ex) {}
    this.dispose(reason);
  }

  private pingClientLoop() {
    this.pingTimer = setInterval(() => {
      if(!this.socket)
        return;
      
      let pingpongTime = Math.floor(((new Date()).getTime() - this.lastPingPong.getTime()) / 1000);
      if(pingpongTime > faucetConfig.powPingTimeout) {
        this.killClient("ping timeout");
        return;
      }
      
      this.socket.ping();
    }, faucetConfig.powPingInterval * 1000);
  }

  public sendMessage(action: string, data?: any, rsp?: any) {
    if(!this.socket)
      return;
    
    let message: any = {
      action: action
    };
    if(data !== undefined)
      message.data = data;
    if(rsp !== undefined)
      message.rsp = rsp;
    
    this.socket.send(JSON.stringify(message));
  }

  private sendErrorResponse(errCode: string, errMessage: string, reqMsg?: any, logLevel?: FaucetLogLevel, data?: any) {
    if(!logLevel)
      logLevel = FaucetLogLevel.WARNING;
    let logReqMsg = reqMsg && logLevel !== FaucetLogLevel.INFO;
    ServiceManager.GetService(FaucetProcess).emitLog(logLevel, "Returned error to client: [" + errCode + "] " + errMessage + (logReqMsg ? "\n    Message: " + JSON.stringify(reqMsg) : ""));
    
    let resObj: any = {
      code: errCode,
      message: errMessage
    };
    if(data)
      resObj.data = data;
    this.sendMessage("error", resObj, reqMsg ? reqMsg.id : undefined);
  }

  public sendFaucetStatus(status: IFaucetStatus[], hash: string) {
    if(this.statusHash === hash)
      return;
    this.statusHash = hash;
    this.sendMessage("faucetStatus", status);
  }

  public refreshFaucetStatus() {
    let status = ServiceManager.GetService(FaucetStatus).getFaucetStatus(this.clientVersion, this.session);
    this.sendFaucetStatus(status.status, status.hash);
  }

  protected async onClientMessage(data: RawData, isBinary: boolean): Promise<void> {
    let message;
    try {
      message = JSON.parse(data.toString());
    } catch(ex) {
      this.killClient("invalid message: " + ex.toString());
      return;
    }
    if(!message || typeof message !== "object")
      return;

    switch(message.action) {
      case "getConfig":
        await this.onCliGetConfig(message);
        break;
      case "startSession":
        await this.onCliStartSession(message);
        break;
      case "resumeSession":
        await this.onCliResumeSession(message);
        break;
      case "recoverSession":
        await this.onCliRecoverSession(message);
        break;
      case "foundShare":
        await this.onCliFoundShare(message);
        break;
      case "verifyResult":
        await this.onCliVerifyResult(message);
        break;
      case "closeSession":
        await this.onCliCloseSession(message);
        break;
      case "claimRewards":
        await this.onCliClaimRewards(message);
        break;
      case "watchClaimTx":
        await this.onCliWatchClaimTx(message);
        break;
      case "getClaimQueueState":
        await this.onCliGetClaimQueueState(message);
        break;
      case "refreshBoost":
        await this.onCliRefreshBoost(message);
        break;
      default:
        this.sendMessage("error", {
          code: "INVALID_ACTION",
          message: "Unknown action"
        }, message.id);
        break;
    }
  }

  private onCliGetConfig(message: any) {
    let reqId = message.id || undefined;
    if(message.data && message.data.version)
      this.clientVersion = message.data.version;

    let clientFaucetConfig = ServiceManager.GetService(FaucetWebApi).getFaucetConfig(this);
    this.statusHash = clientFaucetConfig.faucetStatusHash;

    this.sendMessage("config", clientFaucetConfig, reqId);
  }

  private async onCliStartSession(message: any) {
    let reqId = message.id || undefined;
    let sessionIdent = "";

    if(this.session)
      return this.sendErrorResponse("INVALID_REQUEST", "Duplicate Session", message);
    if(typeof message.data !== "object" || !message.data)
      return this.sendErrorResponse("INVALID_REQUEST", "Invalid request", message);

    if(faucetConfig.denyNewSessions) {
      let denyMessage = typeof faucetConfig.denyNewSessions === "string" ? faucetConfig.denyNewSessions : "The faucet is currently not allowing new sessions";
      return this.sendErrorResponse("FAUCET_DISABLED", denyMessage, message, FaucetLogLevel.INFO);
    }

    if(faucetConfig.captchas && faucetConfig.captchas.checkSessionStart) {
      if(!message.data.token)
        return this.sendErrorResponse("INVALID_CAPTCHA", "Captcha check required to start new session", message, FaucetLogLevel.INFO);
      let tokenValidity = await ServiceManager.GetService(CaptchaVerifier).verifyToken(message.data.token, this.remoteIp, "session");
      if(!tokenValidity)
        return this.sendErrorResponse("INVALID_CAPTCHA", "Captcha verification failed", message, FaucetLogLevel.INFO);
      if(typeof tokenValidity === "string")
        sessionIdent = tokenValidity;
    }

    if(faucetConfig.concurrentSessions > 0 && PoWSession.getConcurrentSessionCountByIp(this.remoteIp) >= faucetConfig.concurrentSessions)
      return this.sendErrorResponse("CONCURRENCY_LIMIT", "Only " + faucetConfig.concurrentSessions + " concurrent sessions allowed per IP", message, FaucetLogLevel.INFO);

    let targetAddr: string = message.data.addr;
    if(typeof targetAddr === "string" && targetAddr.match(/^[-a-zA-Z0-9@:%._\+~#=]{1,256}\.eth$/) && faucetConfig.ensResolver) {
      try {
        targetAddr = await ServiceManager.GetService(EnsResolver).resolveEnsName(targetAddr);
      } catch(ex) {
        return this.sendErrorResponse("INVALID_ENSNAME", "Could not resolve ENS Name '" + targetAddr + "': " + ex.toString(), message, FaucetLogLevel.INFO);
      }
    }

    if(typeof targetAddr !== "string" || !targetAddr.match(/^0x[0-9a-f]{40}$/i) || targetAddr.match(/^0x0{40}$/i))
      return this.sendErrorResponse("INVALID_ADDR", "Invalid target address: " + targetAddr, message, FaucetLogLevel.INFO);

    let addressMarks = ServiceManager.GetService(FaucetStoreDB).getAddressMarks(targetAddr);
    if(addressMarks.indexOf(AddressMark.USED) !== -1)
      return this.sendErrorResponse("INVALID_ADDR", "Cannot start session for " + targetAddr + " (please wait " + renderTimespan(faucetConfig.claimAddrCooldown) + " between requests)", message, FaucetLogLevel.INFO);
    else if(addressMarks.length > 0)
      return this.sendErrorResponse("INVALID_ADDR", "Cannot start session for " + targetAddr + " (" + addressMarks.join(",") + ")", message, FaucetLogLevel.INFO);
    
    if(faucetConfig.concurrentSessions > 0 && PoWSession.getConcurrentSessionCountByAddr(targetAddr) >= faucetConfig.concurrentSessions)
      return this.sendErrorResponse("CONCURRENCY_LIMIT", "Only " + faucetConfig.concurrentSessions + " concurrent sessions allowed per wallet address", message, FaucetLogLevel.INFO);
    
    if(typeof faucetConfig.claimAddrMaxBalance === "number") {
      let walletBalance: bigint;
      try {
        walletBalance = await ServiceManager.GetService(EthWalletManager).getWalletBalance(targetAddr);
      } catch(ex) {
        return this.sendErrorResponse("BALANCE_ERROR", "Could not get balance of Wallet " + targetAddr + ": " + ex.toString(), message);
      }
      if(walletBalance > faucetConfig.claimAddrMaxBalance)
        return this.sendErrorResponse("BALANCE_LIMIT", "You're already holding " + ServiceManager.GetService(EthWalletManager).readableAmount(walletBalance) + " in your wallet. Please give others a chance to get some funds too.", message, FaucetLogLevel.INFO);
    }

    if(faucetConfig.claimAddrDenyContract) {
      try {
        if(await ServiceManager.GetService(EthWalletManager).checkIsContract(targetAddr)) {
          return this.sendErrorResponse("CONTRACT_ADDR", "Cannot start session for " + targetAddr + " (address is a contract)", message, FaucetLogLevel.INFO);
        }
      } catch(ex) {
        return this.sendErrorResponse("CONTRACT_LIMIT", "Could not check contract status of wallet " + targetAddr + ": " + ex.toString(), message);
      }
    }

    let ipInfo: IIPInfo = null;
    if(faucetConfig.ipInfoRequired) {
      try {
        ipInfo = await ServiceManager.GetService(IPInfoResolver).getIpInfo(this.remoteIp);
        if(ipInfo.status !== "success")
          return this.sendErrorResponse("INVALID_IPINFO", "Error while checking your IP: " + ipInfo.status, message, FaucetLogLevel.INFO);
      } catch(ex) {
        return this.sendErrorResponse("INVALID_IPINFO", "Error while checking your IP. Please try again later.", message, FaucetLogLevel.INFO);
      }
    }
    
    if(this.session)
      return this.sendErrorResponse("INVALID_REQUEST", "Duplicate Session", message);
    ServiceManager.GetService(FaucetStoreDB).setAddressMark(targetAddr, AddressMark.USED);

    // create new session
    let session = new PoWSession(this, targetAddr);
    if(sessionIdent)
      session.setIdent(sessionIdent);
    if(ipInfo)
      session.setLastIpInfo(this.remoteIp, ipInfo);

    this.sendMessage("ok", {
      sessionId: session.getSessionId(),
      startTime: Math.floor(session.getStartTime().getTime() / 1000),
      preimage: session.getPreImage(),
      targetAddr: targetAddr,
      recovery: session.getSignedSession(),
    }, reqId);

    this.refreshBoostInfoAndNotify();
  }

  private onCliResumeSession(message: any) {
    let reqId = message.id || undefined;

    if(this.session)
      return this.sendErrorResponse("INVALID_REQUEST", "Duplicate Session", message);
    if(typeof message.data !== "object" || !message.data) 
      return this.sendErrorResponse("INVALID_REQUEST", "Invalid request", message);

    let sessionId: string = message.data.sessionId;
    let session: PoWSession;
    if(!isValidGuid(sessionId))
      return this.sendErrorResponse("INVALID_SESSIONID", "Invalid session id: " + sessionId, message);

    if(!(session = PoWSession.getSession(sessionId))) {
      if((session = PoWSession.getClosedSession(sessionId))) {
        let sessClaim: any = null;
        // check if closed session is claimable and return claim token if so
        if(session.isClaimable() && ServiceManager.GetService(FaucetStoreDB).getSessionMarks(session.getSessionId(), []).indexOf(SessionMark.CLAIMED) === -1) {
          sessClaim = {
            balance: session.getBalance().toString(),
            token: session.getSignedSession(),
          };
        }
        return this.sendErrorResponse("SESSION_CLOSED", "Session has been closed.", message, FaucetLogLevel.INFO, sessClaim);
      }
      else
        return this.sendErrorResponse("INVALID_SESSIONID", "Unknown session id: " + sessionId, message, FaucetLogLevel.INFO);
    }
    

    if(faucetConfig.concurrentSessions > 0 && PoWSession.getConcurrentSessionCountByIp(this.remoteIp, session) >= faucetConfig.concurrentSessions)
      return this.sendErrorResponse("CONCURRENCY_LIMIT", "Concurrent session limit reached", message, FaucetLogLevel.INFO);

    let client: PoWClient;
    if((client = session.getActiveClient())) {
      client.setSession(null);
      client.sendMessage("sessionKill", {
        level: "client",
        message: "session resumed from another client",
        token: null
      });
    }

    session.setActiveClient(this);
    this.session = session;
    this.sendMessage("ok", {
      lastNonce: session.getLastNonce(),
    }, reqId);

    this.refreshBoostInfoAndNotify();
  }

  private async onCliRecoverSession(message: any) {
    let reqId = message.id || undefined;

    if(this.session)
      return this.sendErrorResponse("INVALID_REQUEST", "Duplicate Session", message);
    if(typeof message.data !== "string" || !message.data)
      return this.sendErrorResponse("INVALID_REQUEST", "Invalid request", message);

    let sessionSplit = message.data.split("|", 2);
    let sessionStr = sessionSplit[0];

    let sessionHash = crypto.createHash("sha256");
    sessionHash.update(faucetConfig.faucetSecret + "\r\n");
    sessionHash.update(sessionStr);

    if(!sessionStr || sessionSplit[1] !== sessionHash.digest('base64'))
      return this.sendErrorResponse("INVALID_DATA", "Invalid recovery data", message);

    let sessionInfo: IPoWSessionRecoveryInfo = JSON.parse(Buffer.from(sessionStr, 'base64').toString("utf8"));
    if(PoWSession.getSession(sessionInfo.id))
      return this.sendErrorResponse("DUPLICATE_SESSION", "Session does already exist and cannot be recovered", message);

    if(faucetConfig.concurrentSessions > 0 && PoWSession.getConcurrentSessionCountByIp(this.remoteIp) >= faucetConfig.concurrentSessions)
      return this.sendErrorResponse("CONCURRENCY_LIMIT", "Concurrent session limit reached", message, FaucetLogLevel.INFO);

    let now = Math.floor((new Date()).getTime() / 1000);
    if(faucetConfig.claimSessionTimeout && (now - sessionInfo.startTime) > faucetConfig.claimSessionTimeout)
      return this.sendErrorResponse("SESSION_TIMEOUT", "Session is too old to recover (timeout)", message);
    let sessionMarks = ServiceManager.GetService(FaucetStoreDB).getSessionMarks(sessionInfo.id, []);
    if(sessionMarks.length > 0)
      return this.sendErrorResponse("INVALID_SESSION", "Session cannot be recovered (" + sessionMarks.join(",") + ")", message);

    let ipInfo: IIPInfo = null;
    if(faucetConfig.ipInfoRequired) {
      try {
        ipInfo = await ServiceManager.GetService(IPInfoResolver).getIpInfo(this.remoteIp);
        if(ipInfo.status !== "success")
          return this.sendErrorResponse("INVALID_IPINFO", "Error while checking your IP: " + ipInfo.status, message, FaucetLogLevel.INFO);
      } catch(ex) {
        return this.sendErrorResponse("INVALID_IPINFO", "Error while checking your IP. Please try again later.", message, FaucetLogLevel.INFO);
      }
    }

    if(this.session)
      return this.sendErrorResponse("INVALID_REQUEST", "Duplicate Session", message);

    let session = new PoWSession(this, {
      id: sessionInfo.id,
      startTime: sessionInfo.startTime,
      targetAddr: sessionInfo.targetAddr,
      preimage: sessionInfo.preimage,
      balance: sessionInfo.balance,
      nonce: sessionInfo.nonce,
      ident: sessionInfo.ident,
    });
    if(ipInfo)
      session.setLastIpInfo(this.remoteIp, ipInfo);
    
    this.sendMessage("ok", null, reqId);

    this.refreshBoostInfoAndNotify();
  }

  private onCliFoundShare(message: any) {
    let reqId = message.id || undefined;

    if(!this.session)
      return this.sendErrorResponse("SESSION_NOT_FOUND", "No active session found", message);
    if(typeof message.data !== "object" || !message.data)
      return this.sendErrorResponse("INVALID_SHARE", "Invalid share data", message);
    
    let shareData: {
      nonces: number[];
      params: string;
      hashrate: number;
    } = message.data;

    if(shareData.params !== getPoWParamsStr()) 
      return this.sendErrorResponse("INVALID_SHARE", "Invalid share params", message);
    if(shareData.nonces.length !== faucetConfig.powNonceCount)
      return this.sendErrorResponse("INVALID_SHARE", "Invalid nonce count", message);
    
    let lastNonce = this.session.getLastNonce();
    for(let i = 0; i < shareData.nonces.length; i++) {
      if(shareData.nonces[i] <= lastNonce)
        return this.sendErrorResponse("INVALID_SHARE", "Nonce too low", message);
      lastNonce = shareData.nonces[i];
    }
    this.session.setLastNonce(lastNonce);
    if(shareData.hashrate)
      this.session.reportHashRate(shareData.hashrate);
    this.session.resetMissedVerifications();
    
    if(faucetConfig.powHashrateHardLimit > 0) {
      let sessionAge = Math.floor(((new Date()).getTime() - this.session.getStartTime().getTime()) / 1000);
      let nonceLimit = (sessionAge + 30) * faucetConfig.powHashrateHardLimit;
      if(lastNonce > nonceLimit)
        return this.sendErrorResponse("HASHRATE_LIMIT", "Nonce too high (did you evade the hashrate limit?) " + sessionAge + "/" + nonceLimit, message);
    }

    let shareVerification = new PoWShareVerification(this.session, shareData.nonces);
    shareVerification.startVerification().then((result) => {
      if(!result.isValid)
        this.sendErrorResponse("WRONG_SHARE", "Share verification failed", message);
      else {
        if(reqId)
          this.sendMessage("ok", null, reqId);
        
        let faucetStats = ServiceManager.GetService(FaucetStatsLog);
        faucetStats.statShareCount++;
        faucetStats.statShareRewards += result.reward;
        faucetStats.statVerifyCount += shareVerification.getMinerVerifyCount();
        faucetStats.statVerifyMisses += shareVerification.getMinerVerifyMisses();
      }
    }, (err) => {
      if(this.session) {
        this.sendErrorResponse("VERIFY_FAILED", "Share verification error" + (err ? ": " + err.toString() : ""), message);
      }
    });
  }
  
  private onCliVerifyResult(message: any) {
    if(!this.session)
      return this.sendErrorResponse("SESSION_NOT_FOUND", "No active session found");
    if(typeof message.data !== "object" || !message.data)
      return this.sendErrorResponse("INVALID_VERIFYRESULT", "Invalid verification result data");

    let verifyRes: {
      shareId: string;
      isValid: boolean;
    } = message.data;

    let verifyValid = PoWShareVerification.processVerificationResult(verifyRes.shareId, this.session.getSessionId(), verifyRes.isValid);
    let verifyReward: bigint;
    if(verifyValid && this.session && (verifyReward = ServiceManager.GetService(PoWRewardLimiter).getVerificationReward(this.session)) > 0 && this.session) {
      this.session.addBalance(verifyReward);

      let faucetStats = ServiceManager.GetService(FaucetStatsLog);
      faucetStats.statVerifyReward += verifyReward;

      this.sendMessage("updateBalance", {
        balance: this.session.getBalance().toString(),
        recovery: this.session.getSignedSession(),
        reason: "valid verification"
      });
    }
  }

  private onCliCloseSession(message: any) {
    let reqId = message.id || undefined;

    if(!this.session) 
      return this.sendErrorResponse("SESSION_NOT_FOUND", "No active session found", message);

    let session = this.session;
    this.session.closeSession(true, true, "requested");

    let claimToken = session.isClaimable() ? session.getSignedSession() : null;
    this.sendMessage("ok", {
      claimable: session.isClaimable(),
      token: claimToken
    }, reqId);
  }

  private async onCliClaimRewards(message: any) {
    let reqId = message.id || undefined;

    if(typeof message.data !== "object" || !message.data || !message.data.token)
      return this.sendErrorResponse("INVALID_CLAIM", "Invalid claim token (missing)", message);

    if(faucetConfig.captchas && faucetConfig.captchas.checkBalanceClaim) {
      if(!message.data.captcha) 
        return this.sendErrorResponse("INVALID_CAPTCHA", "Captcha check required to claim rewards", message, FaucetLogLevel.INFO);
      let tokenValidity = await ServiceManager.GetService(CaptchaVerifier).verifyToken(message.data.captcha, this.remoteIp, "claim");
      if(!tokenValidity)
        return this.sendErrorResponse("INVALID_CAPTCHA", "Captcha verification failed", message, FaucetLogLevel.INFO);
    }

    let sessionSplit = message.data.token.split("|", 2);
    let sessionStr = sessionSplit[0];

    let sessionHash = crypto.createHash("sha256");
    sessionHash.update(faucetConfig.faucetSecret + "\r\n");
    sessionHash.update(sessionStr);

    if(!sessionStr || sessionSplit[1] !== sessionHash.digest('base64')) 
      return this.sendErrorResponse("INVALID_CLAIM", "Invalid claim token (verification failed)", message);

    let sessionInfo: IPoWSessionRecoveryInfo = JSON.parse(Buffer.from(sessionStr, 'base64').toString("utf8"));
    if(!sessionInfo.claimable)
      return this.sendErrorResponse("INVALID_CLAIM", "Invalid claim token (not claimable)", message);

    var startTime = new Date(sessionInfo.startTime * 1000);
    if(faucetConfig.claimSessionTimeout && ((new Date()).getTime() - startTime.getTime()) / 1000 > faucetConfig.claimSessionTimeout)
      return this.sendErrorResponse("INVALID_CLAIM", "Invalid claim token (expired)", message);

    let sessionMarks = ServiceManager.GetService(FaucetStoreDB).getSessionMarks(sessionInfo.id, [SessionMark.CLOSED]);
    if(sessionMarks.length > 0) 
      return this.sendErrorResponse("INVALID_CLAIM", "Session is not allowed to claim (" + sessionMarks.join(",") + ")", message);

    ServiceManager.GetService(FaucetStoreDB).setSessionMark(sessionInfo.id, SessionMark.CLAIMED);

    let closedSession = PoWSession.getClosedSession(sessionInfo.id);
    if(closedSession)
      closedSession.setSessionStatus(PoWSessionStatus.CLAIMED);

    let claimTx = ServiceManager.GetService(EthClaimManager).addClaimTransaction(sessionInfo.targetAddr, BigInt(sessionInfo.balance), sessionInfo.id);
    claimTx.once("confirmed", () => {
      let faucetStats = ServiceManager.GetService(FaucetStatsLog);
      faucetStats.statClaimCount++;
      faucetStats.statClaimRewards += BigInt(sessionInfo.balance);

      // add paid tx fee to mined amount
      ServiceManager.GetService(PoWOutflowLimiter).addMinedAmount(claimTx.txfee);
    });
    this.bindClaimTxEvents(claimTx);
    this.sendMessage("ok", {
      queueIdx: claimTx.queueIdx
    }, reqId);
  }

  private onCliWatchClaimTx(message: any) {
    let reqId = message.id || undefined;
    if(typeof message.data !== "object" || !message.data || !message.data.sessionId)
      return this.sendErrorResponse("INVALID_WATCHCLAIM", "Invalid watch claim request", message);

    let claimTx = ServiceManager.GetService(EthClaimManager).getClaimTransaction(message.data.sessionId);
    if(!claimTx)
      return this.sendErrorResponse("CLAIM_NOT_FOUND", "Claim transaction not found in queue", message);
    
    this.bindClaimTxEvents(claimTx);
    this.sendMessage("ok", {
      queueIdx: claimTx.queueIdx
    }, reqId);
  }

  private bindClaimTxEvents(claimTx: ClaimTx) {
    for(let i = 0; i < this.subscribedClaimTxs.length; i++) {
      if(this.subscribedClaimTxs[i].claimTx === claimTx)
        return;
    }

    let subscription: PoWClientClaimTxSubscription = {
      claimTx: claimTx,
      fns: {
        "pending": () => {
          this.sendMessage("claimTx", {
            session: claimTx.session,
            status: "pending",
            txHash: claimTx.txhash
          });
        },
        "confirmed": () => {
          this.sendMessage("claimTx", {
            session: claimTx.session,
            status: "confirmed",
            txHash: claimTx.txhash,
            txBlock: claimTx.txblock
          });
          this.unbindClaimTxEvents(subscription);
        },
        "failed": () => {
          this.sendMessage("claimTx", {
            session: claimTx.session,
            status: "failed",
            error: claimTx.failReason
          });
          this.unbindClaimTxEvents(subscription);
        }
      }
    }
    this.subscribedClaimTxs.push(subscription);

    let events = Object.keys(subscription.fns);
    for(let i = 0; i < events.length; i++) {
      subscription.claimTx.on(events[i] as keyof ClaimTxEvents, subscription.fns[events[i]]);
    }
  }

  private unbindClaimTxEvents(subscription: PoWClientClaimTxSubscription) {
    let events = Object.keys(subscription.fns);
    for(let i = 0; i < events.length; i++) {
      subscription.claimTx.off(events[i] as keyof ClaimTxEvents, subscription.fns[events[i]]);
    }
    let subscriptionIdx = this.subscribedClaimTxs.indexOf(subscription);
    if(subscriptionIdx > -1) {
      this.subscribedClaimTxs.splice(subscriptionIdx, 1);
    }
  }

  private onCliRefreshBoost(message: any) {
    let reqId = message.id || undefined;
    if(!this.session)
      return this.sendErrorResponse("SESSION_NOT_FOUND", "No active session found", message);
    
    if(message.data && message.data.passport) {
      this.session.refreshBoostInfo(true, message.data.passport).then((boostInfo) => {
        this.sendMessage("ok", {
          boostInfo: boostInfo,
        }, reqId);
      }, (err) => {
        console.error(err);
        this.sendErrorResponse("BOOST_PASSPORT_INVALID", "Invalid Passport:\n" + err.toString(), message, FaucetLogLevel.HIDDEN);
      });
    }
    else {
      this.session.refreshBoostInfo(true).then((boostInfo) => {
        this.sendMessage("ok", {
          boostInfo: boostInfo,
          cooldown: this.session.getBoostRefreshCooldown(),
        }, reqId);
      }, (err) => {
        this.sendErrorResponse("BOOST_REFRESH_FAILED", "Refresh failed: " + err.toString(), message, null, {
          cooldown: this.session.getBoostRefreshCooldown(),
        });
      });
    }
  }

  private refreshBoostInfoAndNotify() {
    if(!this.session)
      return;
    this.session.refreshBoostInfo().then((boostInfo) => {
      this.sendMessage("boostInfo", boostInfo);
    });
  }

  private onCliGetClaimQueueState(message: any) {
    let reqId = message.id || undefined;
    this.sendMessage("ok", {
      lastIdx: ServiceManager.GetService(EthClaimManager).getLastProcessedClaimIdx(),
    }, reqId);
  }

}<|MERGE_RESOLUTION|>--- conflicted
+++ resolved
@@ -17,11 +17,8 @@
 import { FaucetWebApi } from '../webserv/FaucetWebApi';
 import { IIPInfo, IPInfoResolver } from '../services/IPInfoResolver';
 import { PoWOutflowLimiter } from '../services/PoWOutflowLimiter';
-<<<<<<< HEAD
+import { ClaimTx, ClaimTxEvents, EthClaimManager } from '../services/EthClaimManager';
 import { getPoWParamsStr } from '../utils/PoWParamsHelper';
-=======
-import { ClaimTx, ClaimTxEvents, EthClaimManager } from '../services/EthClaimManager';
->>>>>>> cce62030
 
 interface PoWClientClaimTxSubscription {
   claimTx: ClaimTx;
